"""Module containing various RAG method implementations as classes."""

import logging
from enum import Enum

from encourage.rag.base.rag_interface import RAGMethodInterface
from encourage.rag.base_impl import BaseRAG
from encourage.rag.hybrid_bm25 import HybridBM25RAG
from encourage.rag.hyde import HydeRAG
from encourage.rag.hyde_reranker import HydeRerankerRAG
from encourage.rag.known_context import KnownContext
from encourage.rag.reranker import RerankerRAG
from encourage.rag.summarize import SummarizationContextRAG, SummarizationRAG

logger = logging.getLogger(__name__)


class RAGMethod(Enum):
    """Enum for supported RAG methods."""

    Hyde = "Hyde"
    Base = "Base"
    KnownContext = "KnownContext"
    Summarization = "Summarization"
    SummarizationContextRAG = "SummarizationContextRAG"
<<<<<<< HEAD
    Reranker = "Reranker"
    HydeReranker = "HydeReranker"
=======
    HybridBM25 = "HybridBM25"
>>>>>>> 9525da95

    def get_class(self) -> type[RAGMethodInterface]:
        """Get the implementation class for this RAG method."""
        method_classes = {
            RAGMethod.Hyde: HydeRAG,
            RAGMethod.Base: BaseRAG,
            RAGMethod.KnownContext: KnownContext,
            RAGMethod.Summarization: SummarizationRAG,
            RAGMethod.SummarizationContextRAG: SummarizationContextRAG,
<<<<<<< HEAD
            RAGMethod.Reranker: RerankerRAG,
            RAGMethod.HydeReranker: HydeRerankerRAG,
=======
            RAGMethod.HybridBM25: HybridBM25RAG,
>>>>>>> 9525da95
        }
        return method_classes[self]  # type: ignore<|MERGE_RESOLUTION|>--- conflicted
+++ resolved
@@ -23,12 +23,9 @@
     KnownContext = "KnownContext"
     Summarization = "Summarization"
     SummarizationContextRAG = "SummarizationContextRAG"
-<<<<<<< HEAD
     Reranker = "Reranker"
     HydeReranker = "HydeReranker"
-=======
     HybridBM25 = "HybridBM25"
->>>>>>> 9525da95
 
     def get_class(self) -> type[RAGMethodInterface]:
         """Get the implementation class for this RAG method."""
@@ -38,11 +35,8 @@
             RAGMethod.KnownContext: KnownContext,
             RAGMethod.Summarization: SummarizationRAG,
             RAGMethod.SummarizationContextRAG: SummarizationContextRAG,
-<<<<<<< HEAD
             RAGMethod.Reranker: RerankerRAG,
             RAGMethod.HydeReranker: HydeRerankerRAG,
-=======
             RAGMethod.HybridBM25: HybridBM25RAG,
->>>>>>> 9525da95
         }
         return method_classes[self]  # type: ignore