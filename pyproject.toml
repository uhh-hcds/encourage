--- conflicted
+++ resolved
@@ -1,11 +1,8 @@
 [project]
+
+description = "ENCOURAGE"
 name = "encourage"
-<<<<<<< HEAD
-version = "0.2.5"
-=======
 version = "0.2.6"
->>>>>>> 9525da95
-description = "ENCOURAGE"
 readme = "README.md"
 requires-python = ">= 3.12"
 authors = [{ name = "dida Datenschmiede GmbH", email = "info@dida.do" }]
@@ -43,11 +40,7 @@
     "outlines>=0.1.11",
     "accelerate",
     "datasets>=3.5.0",
-<<<<<<< HEAD
     "rank-bm25>=0.2.2",
-=======
-    "rank_bm25>=0.2.1",
->>>>>>> 9525da95
 ]
 
 [project.optional-dependencies]
