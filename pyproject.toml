--- conflicted
+++ resolved
@@ -2,11 +2,7 @@
 
 description = "ENCOURAGE"
 name = "encourage"
-<<<<<<< HEAD
-version = "0.2.7"
-=======
 version = "0.2.8"
->>>>>>> edaa8198
 readme = "README.md"
 requires-python = ">= 3.12"
 authors = [{ name = "dida Datenschmiede GmbH", email = "info@dida.do" }]
